/*
    irc.js - Node JS IRC client library

    (C) Copyright Martyn Smith 2010

    This library is free software: you can redistribute it and/or modify
    it under the terms of the GNU General Public License as published by
    the Free Software Foundation, either version 3 of the License, or
    (at your option) any later version.

    This library is distributed in the hope that it will be useful,
    but WITHOUT ANY WARRANTY; without even the implied warranty of
    MERCHANTABILITY or FITNESS FOR A PARTICULAR PURPOSE.  See the
    GNU General Public License for more details.

    You should have received a copy of the GNU General Public License
    along with this library.  If not, see <http://www.gnu.org/licenses/>.
*/

exports.Client = Client;
const dns  = require('dns');
const net  = require('net');
const tls  = require('tls');
const util = require('util');
const { EventEmitter } = require('events');

const colors = require('./colors');
const parseMessage = require('./parse_message');
exports.colors = colors;

const lineDelimiter = new RegExp('\r\n|\r|\n');

const MIN_DELAY_MS = 33;

<<<<<<< HEAD
function Client(server, nick, opt = {}) {
    var self = this;
    self.opt = { // default options
=======
function Client(server, nick, opt) {
    const self = this;
    /**
     * This promise is used to block new sends until the previous one completes.
     */
    this.sendingPromise = Promise.resolve();
    this.lastSendTime = 0;
    self.opt = {
>>>>>>> 2e629134
        server: server,
        nick: nick,
        password: null,
        userName: 'nodebot',
        realName: 'nodeJS IRC client',
        port: 6667,
        family: 4,
        bustRfc3484: false,
        localAddress: null,
        localPort: null,
        debug: false,
        showErrors: false,
        autoRejoin: false,
        autoConnect: true,
        channels: [],
        retryCount: null,
        retryDelay: 2000,
        secure: false,
        selfSigned: false,
        certExpired: false,
        customConnectionOpts: {},
        floodProtection: false,
        floodProtectionDelay: 1000,
        sasl: false,
        stripColors: false,
        channelPrefixes: '&#',
        messageSplit: 512,
        encoding: false,
        onNickConflict: function(maxLen) { // maxLen may be undefined if not known
            if (typeof (self.opt.nickMod) == 'undefined')
                self.opt.nickMod = 0;
            self.opt.nickMod++;
            var n = self.opt.nick + self.opt.nickMod;
            if (maxLen && n.length > maxLen) {
                // truncate the end of the nick and then suffix a numeric
                var digitStr = "" + self.opt.nickMod;
                var maxNickSegmentLen = maxLen - digitStr.length;
                n = self.opt.nick.substr(0, maxNickSegmentLen) + digitStr;
            }
            return n;
        },
        webirc: {
          pass: '',
          ip: '',
          user: ''
        }
    };

<<<<<<< HEAD
    // Merge default options with user-supplied options
    Object.assign(self.opt, opt)
=======
    if (typeof opt == 'object') {
        const keys = Object.keys(opt);
        for (let i = 0; i < keys.length; i++) {
            var k = keys[i];
            if (opt[k] !== undefined)
                self.opt[k] = opt[k];
        }
    }
>>>>>>> 2e629134

    // Features supported by the server
    // (initial values are RFC 1459 defaults. Zeros signify
    // no default or unlimited value)
    self.supported = {
        channel: {
            idlength: [],
            length: 200,
            limit: [],
            modes: { a: '', b: '', c: '', d: ''},
            types: self.opt.channelPrefixes
        },
        kicklength: 0,
        maxlist: [],
        maxtargets: [],
        modes: 3,
        nicklength: 9,
        topiclength: 0,
        usermodes: '',
        usermodepriority: '', // E.g "ov"
        casemapping: 'ascii'
    };

<<<<<<< HEAD
    if (self.opt.floodProtection) {
        self.activateFloodProtection();
    }

=======
>>>>>>> 2e629134
    self.hostMask = '';

    // TODO - fail if nick or server missing
    // TODO - fail if username has a space in it
    if (self.opt.autoConnect === true) {
        self.connect();
    }

    var prevClashNick = '';

    self.addListener('raw', function(message) {
        var channels = [],
            channel,
            nick,
            from,
            text,
            to;

        switch (message.command) {
            case 'rpl_welcome':
                // Set nick to whatever the server decided it really is
                // (normally this is because you chose something too long and
                // the server has shortened it
                self.nick = message.args[0];
                // Note our hostmask to use it in splitting long messages.
                // We don't send our hostmask when issuing PRIVMSGs or NOTICEs,
                // of course, but rather the servers on the other side will
                // include it in messages and will truncate what we send if
                // the string is too long. Therefore, we need to be considerate
                // neighbors and truncate our messages accordingly.
                var welcomeStringWords = message.args[1].split(/\s+/);
                self.hostMask = welcomeStringWords[welcomeStringWords.length - 1];
                self._updateMaxLineLength();
                self.emit('registered', message);
                self.whois(self.nick, function(args) {
                    self.nick = args.nick;
                    self.hostMask = args.user + "@" + args.host;
                    self._updateMaxLineLength();
                });
                break;
            case 'rpl_myinfo':
                self.supported.usermodes = message.args[3];
                break;
            case 'rpl_isupport':
                message.args.forEach(function(arg) {
                    var match;
                    match = arg.match(/([A-Z]+)=(.*)/);
                    if (match) {
                        var param = match[1];
                        var value = match[2];
                        switch (param) {
                            case 'CASEMAPPING':
                                self.supported.casemapping = value;
                                break;
                            case 'CHANLIMIT':
                                value.split(',').forEach(function(val) {
                                    val = val.split(':');
                                    self.supported.channel.limit[val[0]] = parseInt(val[1]);
                                });
                                break;
                            case 'CHANMODES':
                                value = value.split(',');
                                var type = ['a', 'b', 'c', 'd'];
                                for (var i = 0; i < type.length; i++) {
                                    self.supported.channel.modes[type[i]] += value[i];
                                }
                                break;
                            case 'CHANTYPES':
                                self.supported.channel.types = value;
                                break;
                            case 'CHANNELLEN':
                                self.supported.channel.length = parseInt(value);
                                break;
                            case 'IDCHAN':
                                value.split(',').forEach(function(val) {
                                    val = val.split(':');
                                    self.supported.channel.idlength[val[0]] = val[1];
                                });
                                break;
                            case 'KICKLEN':
                                self.supported.kicklength = value;
                                break;
                            case 'MAXLIST':
                                value.split(',').forEach(function(val) {
                                    val = val.split(':');
                                    self.supported.maxlist[val[0]] = parseInt(val[1]);
                                });
                                break;
                            case 'NICKLEN':
                                self.supported.nicklength = parseInt(value);
                                break;
                            case 'PREFIX':
                                match = value.match(/\((.*?)\)(.*)/);
                                if (match) {
                                    self.supported.usermodepriority = match[1];
                                    match[1] = match[1].split('');
                                    match[2] = match[2].split('');
                                    while (match[1].length) {
                                        self.modeForPrefix[match[2][0]] = match[1][0];
                                        self.supported.channel.modes.b += match[1][0];
                                        self.prefixForMode[match[1].shift()] = match[2].shift();
                                    }
                                }
                                break;
                            case 'STATUSMSG':
                                break;
                            case 'TARGMAX':
                                value.split(',').forEach(function(val) {
                                    val = val.split(':');
                                    val[1] = (!val[1]) ? 0 : parseInt(val[1]);
                                    self.supported.maxtargets[val[0]] = val[1];
                                });
                                break;
                            case 'TOPICLEN':
                                self.supported.topiclength = parseInt(value);
                                break;
                        }
                    }
                });
                break;
            case 'rpl_yourhost':
            case 'rpl_created':
            case 'rpl_luserclient':
            case 'rpl_luserop':
            case 'rpl_luserchannels':
            case 'rpl_luserme':
            case 'rpl_localusers':
            case 'rpl_globalusers':
            case 'rpl_statsconn':
            case 'rpl_luserunknown':
                // Random welcome crap, ignoring
                break;
            case 'err_nicknameinuse':
                var nextNick = self.opt.onNickConflict();
                if (self.opt.nickMod > 1) {
                    // We've already tried to resolve this nick before and have failed to do so.
                    // This could just be because there are genuinely 2 clients with the
                    // same nick and the same nick with a numeric suffix or it could be much
                    // much more gnarly. If there is a conflict and the original nick is equal
                    // to the NICKLEN, then we'll never be able to connect because the numeric
                    // suffix will always be truncated!
                    //
                    // To work around this, we'll persist what nick we send up, and compare it
                    // to the nick which is returned in this error response. If there is
                    // truncation going on, the two nicks won't match, and then we can do
                    // something about it.

                    if (prevClashNick !== '') {
                        // we tried to fix things and it still failed, check to make sure
                        // that the server isn't truncating our nick.
                        var errNick = message.args[1];
                        if (errNick !== prevClashNick) {
                            nextNick = self.opt.onNickConflict(errNick.length);
                        }
                    }

                    prevClashNick = nextNick;
                }

                self._send('NICK', nextNick);
                self.nick = nextNick;
                self._updateMaxLineLength();
                break;
            case 'PING':
                self.send('PONG', message.args[0]);
                self.emit('ping', message.args[0]);
                break;
            case 'PONG':
                self.emit('pong', message.args[0]);
                break;
            case 'NOTICE':
                self._casemap(message, 0);
                from = message.nick;
                to = message.args[0];
                if (!to) {
                    to = null;
                }
                text = message.args[1] || '';
                if (text[0] === '\u0001' && text.lastIndexOf('\u0001') > 0) {
                    self._handleCTCP(from, to, text, 'notice', message);
                    break;
                }
                self.emit('notice', from, to, text, message);

                if (self.opt.debug && to == self.nick)
                    util.log('GOT NOTICE from ' + (from ? '"' + from + '"' : 'the server') + ': "' + text + '"');
                break;
            case 'MODE':
                self._casemap(message, 0);
                if (self.opt.debug)
                    util.log('MODE: ' + message.args[0] + ' sets mode: ' + message.args[1]);

                channel = self.chanData(message.args[0]);
                if (!channel) break;
                var modeList = message.args[1].split('');
                var adding = true;
                var modeArgs = message.args.slice(2);
                modeList.forEach(function(mode) {
                    if (mode == '+') {
                        adding = true;
                        return;
                    }
                    if (mode == '-') {
                        adding = false;
                        return;
                    }
                    if (mode in self.prefixForMode) {
                        // channel user modes
                        var user = modeArgs.shift();
                        if (adding) {
                            if (channel.users[user] != null && channel.users[user].indexOf(self.prefixForMode[mode]) === -1) {
                                channel.users[user] += self.prefixForMode[mode];
                            }

                            self.emit('+mode', message.args[0], message.nick, mode, user, message);
                        }
                        else {
                            if (channel.users[user]) {
                                channel.users[user] = channel.users[user].replace(self.prefixForMode[mode], '');
                            }
                            self.emit('-mode', message.args[0], message.nick, mode, user, message);
                        }
                    }
                    else {
                        var modeArg;
                        // channel modes
                        if (mode.match(/^[bkl]$/)) {
                            modeArg = modeArgs.shift();
                            if (!modeArg || modeArg.length === 0)
                                modeArg = undefined;
                        }
                        // TODO - deal nicely with channel modes that take args
                        if (adding) {
                            if (channel.mode.indexOf(mode) === -1)
                                channel.mode += mode;

                            self.emit('+mode', message.args[0], message.nick, mode, modeArg, message);
                        }
                        else {
                            channel.mode = channel.mode.replace(mode, '');
                            self.emit('-mode', message.args[0], message.nick, mode, modeArg, message);
                        }
                    }
                });
                break;
            case 'NICK':
                if (message.nick == self.nick) {
                    // the user just changed their own nick
                    self.nick = message.args[0];
                    self._updateMaxLineLength();
                }

                if (self.opt.debug)
                    util.log('NICK: ' + message.nick + ' changes nick to ' + message.args[0]);

                channels = [];

                // finding what channels a user is in
                Object.keys(self.chans).forEach(function(channame) {
                    var channel = self.chans[channame];
                    if (message.nick in channel.users) {
                        channel.users[message.args[0]] = channel.users[message.nick];
                        delete channel.users[message.nick];
                        channels.push(channame);
                    }
                });

                // old nick, new nick, channels
                self.emit('nick', message.nick, message.args[0], channels, message);
                break;
            case 'rpl_motdstart':
                self.motd = message.args[1] + '\n';
                break;
            case 'rpl_motd':
                self.motd += message.args[1] + '\n';
                break;
            case 'rpl_endofmotd':
            case 'err_nomotd':
                self.motd += message.args[1] + '\n';
                self.emit('motd', self.motd);
                break;
            case 'rpl_namreply':
                self._casemap(message, 2);
                channel = self.chanData(message.args[2]);
                if (!message.args[3]) {
                    // No users
                    break;
                }
                var users = message.args[3].trim().split(/ +/);
                if (channel) {
                    users.forEach(function(user) {
                        // user = "@foo", "+foo", "&@foo", etc...
                        // The symbols are the prefix set.
                        var allowedSymbols = Object.keys(self.modeForPrefix).join("");
                        // Split out the prefix from the nick e.g "@&foo" => ["@&foo", "@&", "foo"]
                        var prefixRegex = new RegExp("^([" + escapeRegExp(allowedSymbols) + "]*)(.*)$");
                        var match = user.match(prefixRegex);
                        if (match) {
                            var userPrefixes = match[1];
                            var knownPrefixes = '';
                            for (var i = 0; i < userPrefixes.length; i++) {
                                if (userPrefixes[i] in self.modeForPrefix) {
                                    knownPrefixes += userPrefixes[i];
                                }
                            }
                            if (knownPrefixes.length > 0) {
                                channel.users[match[2]] = knownPrefixes;
                            }
                            else {
                                // recombine just in case this server allows weird chars in the nick.
                                // We know it isn't a mode char.
                                channel.users[match[1] + match[2]] = '';
                            }
                        }
                    });
                }
                break;
            case 'rpl_endofnames':
                self._casemap(message, 1);
                channel = self.chanData(message.args[1]);
                if (channel) {
                    self.emit('names', message.args[1], channel.users);
                    self.emit('names' + message.args[1], channel.users);
                    self._send('MODE', message.args[1]);
                }
                break;
            case 'rpl_topic':
                self._casemap(message, 1);
                channel = self.chanData(message.args[1]);
                if (channel) {
                    channel.topic = message.args[2];
                }
                break;
            case 'rpl_away':
                self._addWhoisData(message.args[1], 'away', message.args[2], true);
                break;
            case 'rpl_whoisuser':
                self._addWhoisData(message.args[1], 'user', message.args[2]);
                self._addWhoisData(message.args[1], 'host', message.args[3]);
                self._addWhoisData(message.args[1], 'realname', message.args[5]);
                break;
            case 'rpl_whoisidle':
                self._addWhoisData(message.args[1], 'idle', message.args[2]);
                break;
            case 'rpl_whoischannels':
               // TODO - clean this up?
                if (message.args.length >= 3)
                    self._addWhoisData(message.args[1], 'channels', message.args[2].trim().split(/\s+/));
                break;
            case 'rpl_whoisserver':
                self._addWhoisData(message.args[1], 'server', message.args[2]);
                self._addWhoisData(message.args[1], 'serverinfo', message.args[3]);
                break;
            case 'rpl_whoisoperator':
                self._addWhoisData(message.args[1], 'operator', message.args[2]);
                break;
            case '330': // rpl_whoisaccount?
                self._addWhoisData(message.args[1], 'account', message.args[2]);
                self._addWhoisData(message.args[1], 'accountinfo', message.args[3]);
                break;
            case 'rpl_endofwhois':
                self.emit('whois', self._clearWhoisData(message.args[1]));
                break;
            case 'rpl_liststart':
                self.channellist = [];
                self.emit('channellist_start');
                break;
            case 'rpl_list':
                channel = {
                    name: message.args[1],
                    users: message.args[2],
                    topic: message.args[3]
                };
                self.emit('channellist_item', channel);
                self.channellist.push(channel);
                break;
            case 'rpl_listend':
                self.emit('channellist', self.channellist);
                break;
            case 'rpl_topicwhotime':
                self._casemap(message, 1);
                channel = self.chanData(message.args[1]);
                if (channel) {
                    channel.topicBy = message.args[2];
                    // channel, topic, nick
                    self.emit('topic', message.args[1], channel.topic, channel.topicBy, message);
                }
                break;
            case 'TOPIC':
                // channel, topic, nick
                self._casemap(message, 0);
                self.emit('topic', message.args[0], message.args[1], message.nick, message);

                channel = self.chanData(message.args[0]);
                if (channel) {
                    channel.topic = message.args[1];
                    channel.topicBy = message.nick;
                }
                break;
            case 'rpl_channelmodeis':
                self._casemap(message, 1);
                channel = self.chanData(message.args[1]);
                if (channel) {
                    channel.mode = message.args[2];
                }

                self.emit('mode_is', message.args[1], message.args[2]);
                break;
            case 'rpl_creationtime':
                self._casemap(message, 1);
                channel = self.chanData(message.args[1]);
                if (channel) {
                    channel.created = message.args[2];
                }
                break;
            case 'JOIN':
                self._casemap(message, 0);
                // channel, who
                if (self.nick == message.nick) {
                    self.chanData(message.args[0], true);
                }
                else {
                    channel = self.chanData(message.args[0]);
                    if (channel && channel.users) {
                        channel.users[message.nick] = '';
                    }
                }
                self.emit('join', message.args[0], message.nick, message);
                self.emit('join' + message.args[0], message.nick, message);
                if (message.args[0] != message.args[0].toLowerCase()) {
                    self.emit('join' + message.args[0].toLowerCase(), message.nick, message);
                }
                break;
            case 'PART':
                self._casemap(message, 0);
                // channel, who, reason
                self.emit('part', message.args[0], message.nick, message.args[1], message);
                self.emit('part' + message.args[0], message.nick, message.args[1], message);
                if (message.args[0] != message.args[0].toLowerCase()) {
                    self.emit('part' + message.args[0].toLowerCase(), message.nick, message.args[1], message);
                }
                if (self.nick == message.nick) {
                    self.removeChanData(message.args[0]);
                }
                else {
                    channel = self.chanData(message.args[0]);
                    if (channel && channel.users) {
                        delete channel.users[message.nick];
                    }
                }
                break;
            case 'KICK':
                self._casemap(message, 0);
                // channel, who, by, reason
                self.emit('kick', message.args[0], message.args[1], message.nick, message.args[2], message);
                self.emit('kick' + message.args[0], message.args[1], message.nick, message.args[2], message);
                if (message.args[0] != message.args[0].toLowerCase()) {
                    self.emit('kick' + message.args[0].toLowerCase(),
                              message.args[1], message.nick, message.args[2], message);
                }

                if (self.nick == message.args[1]) {
                    self.removeChanData(message.args[0]);
                }
                else {
                    channel = self.chanData(message.args[0]);
                    if (channel && channel.users) {
                        delete channel.users[message.args[1]];
                    }
                }
                break;
            case 'KILL':
                nick = message.args[0];
                channels = [];
                Object.keys(self.chans).forEach(function(channame) {
                    var channel = self.chans[channame];
                    if (nick in channel.users) {
                        channels.push(channame);
                        delete channel.users[nick];
                    }
                });
                self.emit('kill', nick, message.args[1], channels, message);
                break;
            case 'PRIVMSG':
                self._casemap(message, 0);
                from = message.nick;
                to = message.args[0];
                text = message.args[1] || '';
                if (text[0] === '\u0001' && text.lastIndexOf('\u0001') > 0) {
                    self._handleCTCP(from, to, text, 'privmsg', message);
                    break;
                }
                self.emit('message', from, to, text, message);
                if (self.supported.channel.types.indexOf(to.charAt(0)) !== -1) {
                    self.emit('message#', from, to, text, message);
                    self.emit('message' + to, from, text, message);
                    if (to != to.toLowerCase()) {
                        self.emit('message' + to.toLowerCase(), from, text, message);
                    }
                }
                if (to.toUpperCase() === self.nick.toUpperCase()) self.emit('pm', from, text, message);

                if (self.opt.debug && to == self.nick)
                    util.log('GOT MESSAGE from ' + from + ': ' + text);
                break;
            case 'INVITE':
                self._casemap(message, 1);
                from = message.nick;
                to = message.args[0];
                channel = message.args[1];
                self.emit('invite', channel, from, message);
                break;
            case 'QUIT':
                if (self.opt.debug)
                    util.log('QUIT: ' + message.prefix + ' ' + message.args.join(' '));
                if (self.nick == message.nick) {
                    // TODO handle?
                    break;
                }
                // handle other people quitting

                channels = [];

                // finding what channels a user is in?
                Object.keys(self.chans).forEach(function(channame) {
                    var channel = self.chans[channame];
                    if (message.nick in channel.users) {
                        delete channel.users[message.nick];
                        channels.push(channame);
                    }
                });

                // who, reason, channels
                self.emit('quit', message.nick, message.args[0], channels, message);
                break;

            // for sasl
            case 'CAP':
                if (message.args[0] === '*' &&
                     message.args[1] === 'ACK' &&
                     message.args[2] === 'sasl ') // there's a space after sasl
                    self._send('AUTHENTICATE', 'PLAIN');
                break;
            case 'AUTHENTICATE':
                if (message.args[0] === '+') self._send('AUTHENTICATE',
                    Buffer.from(
                        self.opt.nick + '\0' +
                        self.opt.userName + '\0' +
                        self.opt.password
                    ).toString('base64'));
                break;
            case '903':
                self._send('CAP', 'END');
                break;
            case 'err_unavailresource':
            // err_unavailresource has been seen in the wild on Freenode when trying to
            // connect with the nick 'boot'. I'm guessing they have reserved that nick so
            // no one can claim it. The error handling though is identical to offensive word
            // nicks hence the fall through here.
            case 'err_erroneusnickname':
                if (self.opt.showErrors)
                    util.log('\033[01;31mERROR: ' + util.inspect(message) + '\033[0m');

                // The Scunthorpe Problem
                // ----------------------
                // Some IRC servers have offensive word filters on nicks. Trying to change your
                // nick to something with an offensive word in it will return this error.
                //
                // If we are already logged in, this is fine, we can just emit an error and
                // let the client deal with it.
                // If we are NOT logged in however, we need to propose a new nick else we
                // will never be able to connect successfully and the connection will
                // eventually time out, most likely resulting in infinite-reconnects.
                //
                // Check to see if we are NOT logged in, and if so, use a "random" string
                // as the next nick.
                if (self.hostMask !== '') { // hostMask set on rpl_welcome
                    self.emit('error', message);
                    break;
                }
                // rpl_welcome has not been sent
                // We can't use a truly random string because we still need to abide by
                // the BNF for nicks (first char must be A-Z, length limits, etc). We also
                // want to be able to debug any issues if people say that they didn't get
                // the nick they wanted.
                var rndNick = "enick_" + Math.floor(Math.random() * 1000) // random 3 digits
                self._send('NICK', rndNick);
                self.nick = rndNick;
                self._updateMaxLineLength();
                break;

            default:
                if (message.commandType == 'error') {
                    self.emit('error', message);
                    if (self.opt.showErrors)
                        util.log('\u001b[01;31mERROR: ' + util.inspect(message) + '\u001b[0m');
                }
                else {
                    if (self.opt.debug)
                        util.log('\u001b[01;31mUnhandled message: ' + util.inspect(message) + '\u001b[0m');
                    break;
                }
        }
    });

    self.addListener('kick', function(channel, who, by, reason) {
        if (self.opt.autoRejoin)
            self.send.apply(self, ['JOIN'].concat(channel.split(' ')));
    });
    self.addListener('motd', function(motd) {
        self.opt.channels.forEach(function(channel) {
            self.send.apply(self, ['JOIN'].concat(channel.split(' ')));
        });
    });

    EventEmitter.call(this);
}
util.inherits(Client, EventEmitter);

Client.prototype.conn = null;
Client.prototype.prefixForMode = {}; // o => @
Client.prototype.modeForPrefix = {}; // @ => o
Client.prototype.chans = {};
Client.prototype._whoisData = {};

Client.prototype.chanData = function(name, create) {
    var key = name.toLowerCase();
    if (create) {
        this.chans[key] = this.chans[key] || {
            key: key,
            serverName: name,
            users: {},
            mode: ''
        };
    }

    return this.chans[key];
};

Client.prototype.removeChanData = function(name) {
    const key = name.toLowerCase();
    // Sometimes we can hit a race where we will get a PART about ourselves before we
    // have joined a channel fully and stored it in state.
    // Ensure that we have chanData before deleting
    if (this.chans[key]) {
        delete this.chans[key];
    }
}

Client.prototype._connectionHandler = function() {
    if (this.opt.webirc.ip && this.opt.webirc.pass && this.opt.webirc.host) {
        this._send('WEBIRC', this.opt.webirc.pass, this.opt.userName, this.opt.webirc.host, this.opt.webirc.ip);
    }
    if (this.opt.sasl) {
        // see http://ircv3.atheme.org/extensions/sasl-3.1
        this._send('CAP REQ', 'sasl');
    } else if (this.opt.password) {
        this._send('PASS', this.opt.password);
    }
    if (this.opt.debug)
        util.log('Sending irc NICK/USER');
    this._send('NICK', this.opt.nick);
    this.nick = this.opt.nick;
    this._updateMaxLineLength();
    this._send('USER', this.opt.userName, 8, '*', this.opt.realName);
    this.emit('connect');
};

Client.prototype.connect = function(retryCount, callback) {
    if (typeof (retryCount) === 'function') {
        callback = retryCount;
        retryCount = undefined;
    }
    retryCount = retryCount || 0;
    if (typeof (callback) === 'function') {
        this.once('registered', callback);
    }
    var self = this;
    self.chans = {};

    // socket opts
    var connectionOpts = {
        host: self.opt.server,
        port: self.opt.port,
        family: self.opt.family
    };

    // local address to bind to
    if (self.opt.localAddress)
        connectionOpts.localAddress = self.opt.localAddress;
    if (self.opt.localPort)
        connectionOpts.localPort = self.opt.localPort;

    if (self.opt.bustRfc3484) {
        // RFC 3484 attempts to sort address results by "locallity", taking
        //   into consideration the length of the common prefix between the
        //   candidate local source address and the destination. In practice
        //   this always sorts one or two servers ahead of all the rest, which
        //   isn't what we want for proper load balancing. With this option set
        //   we'll randomise the list of all results so that we can spread load
        //   between all the servers.
        connectionOpts.lookup = function(hostname, options, callback) {
            var optionsWithAll = Object.assign({all: true}, options);

            dns.lookup(hostname, optionsWithAll, (err, addresses) => {
                if (err) {
                    if (options.all) {
                        return callback(err, addresses);
                    }
                    else {
                        return callback(err, null, null);
                    }
                }

                if (options.all) {
                    var shuffled = [];
                    while (addresses.length) {
                        var i = randomInt(addresses.length);
                        shuffled.push(addresses.splice(i, 1)[0]);
                    }
                    callback(err, shuffled);
                }
                else {
                    var chosen = addresses[randomInt(addresses.length)];
                    callback(err, chosen.address, chosen.family);
                }
            });
        };
    }

    // destroy old socket before allocating a new one
    if (self.conn !== null)
        self.conn.destroy();

    // try to connect to the server
    if (self.opt.secure) {
        connectionOpts.rejectUnauthorized = !self.opt.selfSigned;

        // if (typeof self.opt.secure == 'object') {
        //     // copy "secure" opts to options passed to connect()
        //     for (var f in self.opt.secure) {
        //         connectionOpts[f] = self.opt.secure[f];
        //     }
        // }

        Object.assign(connectionOpts, self.opt.customConnectionOpts);

        if (self.opt.bustRfc3484) {
            // tls.connect on its own doesn't allow you to attach a custom lookup function, meaning we cannot
            // honour the bustRfc3484 flag on TLS connections. To fix this, we'll create the underlying Socket
            // with the lookup function as if we weren't connecting over TLS and pass that in to tls.connect
            // instead, which works because tls.connect supports a 'socket' option.
            connectionOpts.socket = net.createConnection(connectionOpts);
        }

        self.conn = tls.connect(connectionOpts, function() {
            // callback called only after successful socket connection
            self.conn.connected = true;
            if (self.conn.authorized ||
                (self.opt.selfSigned &&
                    (self.conn.authorizationError   === 'DEPTH_ZERO_SELF_SIGNED_CERT' ||
                     self.conn.authorizationError === 'UNABLE_TO_VERIFY_LEAF_SIGNATURE' ||
                     self.conn.authorizationError === 'SELF_SIGNED_CERT_IN_CHAIN')) ||
                (self.opt.certExpired &&
                 self.conn.authorizationError === 'CERT_HAS_EXPIRED')) {
                // authorization successful

                if (!self.opt.encoding) {
                    self.conn.setEncoding('utf-8');
                }

                if (self.opt.certExpired &&
                    self.conn.authorizationError === 'CERT_HAS_EXPIRED') {
                    util.log('Connecting to server with expired certificate');
                }

                self._connectionHandler();
            } else {
                // authorization failed
                util.log(self.conn.authorizationError);
            }
        });
    } else {
        self.conn = net.createConnection(connectionOpts, self._connectionHandler.bind(self));
    }
    self.conn.writeAsync = util.promisify(self.conn.write).bind(self.conn);
    self.conn.requestedDisconnect = false;
    self.conn.setTimeout(1000 * 180);

    if (!self.opt.encoding) {
        self.conn.setEncoding('utf8');
    }

    let buffer = Buffer.alloc(0);

    self.conn.addListener('data', function(chunk) {
        if (typeof (chunk) === 'string') {
            buffer += chunk;
        } else {
            buffer = Buffer.concat([buffer, chunk]);
        }

        var lines = self.convertEncoding(buffer).toString().split(lineDelimiter);

        if (lines.pop()) {
            // if buffer is not ended with \r\n, there's more chunks.
            return;
        } else {
            // else, initialize the buffer.
            buffer = Buffer.alloc(0);
        }

        lines.forEach(function iterator(line) {
            if (line.length) {
                var message = parseMessage(line, self.opt.stripColors);

                try {
                    self.emit('raw', message);
                } catch (err) {
                    if (!self.conn.requestedDisconnect) {
                        throw err;
                    }
                }
            }
        });
    });
    self.conn.addListener('end', function() {
        if (self.opt.debug)
            util.log('Connection got "end" event');
    });
    self.conn.addListener('close', function() {
        if (self.opt.debug)
            util.log('Connection got "close" event');
        self._reconnect(retryCount);
    });
    self.conn.addListener('timeout', function() {
        if (self.opt.debug)
            util.log('Connection got "timeout" event');
        self._reconnect(retryCount);
    });
    self.conn.addListener('error', function(exception) {
        self.emit('netError', exception);
        if (self.opt.debug) {
            util.log('Network error: ' + exception);
        }
    });
};
Client.prototype._reconnect = function reconnect(retryCount) {
    var self = this;
    if (self.conn.requestedDisconnect)
        return;
    if (self.opt.debug)
        util.log('Disconnected: reconnecting');
    if (self.opt.retryCount !== null && retryCount >= self.opt.retryCount) {
        if (self.opt.debug) {
            util.log('Maximum retry count (' + self.opt.retryCount + ') reached. Aborting');
        }
        self.emit('abort', self.opt.retryCount);
        return;
    }

    if (self.opt.debug) {
        util.log('Waiting ' + self.opt.retryDelay + 'ms before retrying');
    }
    setTimeout(function() {
        self.connect(retryCount + 1);
    }, self.opt.retryDelay);
};

Client.prototype.disconnect = function(message, callback) {
    if (typeof (message) === 'function') {
        callback = message;
        message = undefined;
    }
    message = message || 'node-irc says goodbye';
    if (this.conn.readyState == 'open') {
        this._send('QUIT', message);
    }
    this.conn.requestedDisconnect = true;
    if (typeof (callback) === 'function') {
        this.conn.once('end', callback);
    }
    this.conn.end();
};

Client.prototype.send = async function(...command) {
    let delayPromise = Promise.resolve();
    if (this.opt.floodProtection) {
        // Get the amount of time we should wait between messages
        const delay = this.opt.floodProtectionDelay - Math.min(
            this.opt.floodProtectionDelay,
            Date.now() - this.lastSendTime,
        );
        if (delay > MIN_DELAY_MS) {
            delayPromise = new Promise((r) => setTimeout(r, delay));
        }
    }
    const currentSendingPromise = this.sendingPromise;
    const sendPromise = (async () => {
        await delayPromise;
        await currentSendingPromise;
        return this._send(...command);
    })();
    this.sendingPromise = sendPromise.finally();
    return sendPromise;
};

Client.prototype._send = function(...cmdArgs) {
    const args = Array.prototype.slice.call(cmdArgs);

    // Note that the command arg is included in the args array as the first element
    if (args[args.length - 1].match(/\s/) || args[args.length - 1].match(/^:/) || args[args.length - 1] === '') {
        args[args.length - 1] = ':' + args[args.length - 1];
    }

    if (this.opt.debug)
        util.log('SEND: ' + args.join(' '));

    if (this.conn.requestedDisconnect) {
        return;
    }
    this.lastSendTime = Date.now();
    this.conn.write(args.join(' ') + '\r\n');
};

Client.prototype.join = function(channel, callback) {
    var channelName =  channel.split(' ')[0];
    this.once('join' + channelName, function() {
        // if join is successful, add this channel to opts.channels
        // so that it will be re-joined upon reconnect (as channels
        // specified in options are)
        if (this.opt.channels.indexOf(channel) == -1) {
            this.opt.channels.push(channel);
        }

        if (typeof (callback) == 'function') {
            return callback.apply(this, arguments);
        }
    });
    return this.send.apply(this, ['JOIN'].concat(channel.split(' ')));
};

Client.prototype.part = function(channel, message, callback) {
    if (typeof (message) === 'function') {
        callback = message;
        message = undefined;
    }
    if (typeof (callback) == 'function') {
        this.once('part' + channel, callback);
    }

    // remove this channel from this.opt.channels so we won't rejoin
    // upon reconnect
    if (this.opt.channels.indexOf(channel) != -1) {
        this.opt.channels.splice(this.opt.channels.indexOf(channel), 1);
    }

    if (message) {
        return this.send('PART', channel, message);
    } else {
        return this.send('PART', channel);
    }
};

Client.prototype.action = async function(channel, text) {
    if (typeof text === 'undefined') {
        return;
    }
    await Promise.all(text.toString().split(/\r?\n/).filter((line) =>
        line.length > 0
    ).map((line) => this.say(channel, '\u0001ACTION ' + line + '\u0001')));
};

// E.g. isUserPrefixMorePowerfulThan("@", "&")
Client.prototype.isUserPrefixMorePowerfulThan = function(prefix, testPrefix) {
    var mode = this.modeForPrefix[prefix];
    var testMode = this.modeForPrefix[testPrefix];
    if (this.supported.usermodepriority.length === 0 || !mode || !testMode) {
        return false;
    }
    if (this.supported.usermodepriority.indexOf(mode) === -1 || this.supported.usermodepriority.indexOf(testMode) === -1) {
        return false;
    }
    // usermodepriority is a sorted string (lower index = more powerful)
    return this.supported.usermodepriority.indexOf(mode) < this.supported.usermodepriority.indexOf(testMode);
};

Client.prototype._splitLongLines = function(words, maxLength, destination) {
    if (words.length == 0) {
        return destination;
    }
    if (words.length <= maxLength) {
        destination.push(words);
        return destination;
    }
    var c = words[maxLength];
    var cutPos;
    var wsLength = 1;
    if (c.match(/\s/)) {
        cutPos = maxLength;
    } else {
        var offset = 1;
        while ((maxLength - offset) > 0) {
            var c = words[maxLength - offset];
            if (c.match(/\s/)) {
                cutPos = maxLength - offset;
                break;
            }
            offset++;
        }
        if (maxLength - offset <= 0) {
            cutPos = maxLength;
            wsLength = 0;
        }
    }
    var part = words.substring(0, cutPos);
    destination.push(part);
    return this._splitLongLines(words.substring(cutPos + wsLength, words.length), maxLength, destination);
};

Client.prototype.say = function(target, text) {
    return this._speak('PRIVMSG', target, text);
};

Client.prototype.notice = function(target, text) {
    return this._speak('NOTICE', target, text);
};

Client.prototype._splitMessage = function(target, text) {
    var self = this;
    var maxLength = Math.min(this.maxLineLength - target.length, this.opt.messageSplit);
    if (text) {
        return text.toString().split(/\r?\n/).filter(function(line) {
            return line.length > 0;
        }).map(function(line) {
            return self._splitLongLines(line, maxLength, []);
        }).reduce(function(a, b) {
            return a.concat(b);
        }, []);
    }
    return [];
};

Client.prototype._speak = function(kind, target, text) {
    const linesToSend = this._splitMessage(target, text);
    return Promise.all(linesToSend.map((toSend) => {
        const p = this.send(kind, target, toSend);
        p.finally(() => {
            if (kind == 'PRIVMSG') {
                this.emit('selfMessage', target, toSend);
            }
        });
        return p;
    }));
};

// Returns individual IRC messages that would be sent to target
//  if sending text (via say() or notice()).
Client.prototype.getSplitMessages = function(target, text) {
    return this._splitMessage(target, text);
};

Client.prototype.whois = function(nick, callback) {
    if (typeof callback === 'function') {
        var callbackWrapper = function(info) {
            if (info.nick.toLowerCase() == nick.toLowerCase()) {
                this.removeListener('whois', callbackWrapper);
                return callback.apply(this, arguments);
            }
        };
        this.addListener('whois', callbackWrapper);
    }
    return this.send('WHOIS', nick);
};

// Send a NAMES command to channel. If callback is a function, add it as
//  a listener for the names event, which is called when rpl_endofnames is
//  received in response to original NAMES command. The callback should
//  accept channelName as the first argument. An object with each key a
//  user nick and each value '@' if they are a channel operator is passed
//  as the second argument to the callback.
Client.prototype.names = function(channel, callback) {
    if (typeof callback === 'function') {
        var callbackWrapper = function (callbackChannel) {
            if (callbackChannel === channel) {
                return callback.apply(this, arguments);
            }
        }
        this.addListener('names', callbackWrapper);
    }
    return this.send('NAMES', channel);
};

// Send a MODE command
Client.prototype.mode = function(channel, callback) {
    if (typeof callback === 'function') {
        var callbackWrapper = function (callbackChannel) {
            if (callbackChannel === channel) {
                return callback.apply(this, arguments);
            }
        }
        this.addListener('mode_is', callbackWrapper);
    }
    return this.send('MODE', channel);
};

// Set user modes. If nick is falsey, your own user modes will be changed.
// E.g. to set "+RiG" on yourself: setUserMode("+RiG")
Client.prototype.setUserMode = function(mode, nick) {
    nick = nick || this.nick;
    return this.send('MODE', nick, mode);
};

Client.prototype.list = function() {
    var args = Array.prototype.slice.call(arguments, 0);
    args.unshift('LIST');
    return this.send.apply(this, args);
};

Client.prototype._addWhoisData = function(nick, key, value, onlyIfExists) {
    if (onlyIfExists && !this._whoisData[nick]) return;
    this._whoisData[nick] = this._whoisData[nick] || {nick: nick};
    this._whoisData[nick][key] = value;
};

Client.prototype._clearWhoisData = function(nick) {
    // Ensure that at least the nick exists before trying to return
    this._addWhoisData(nick, 'nick', nick);
    var data = this._whoisData[nick];
    delete this._whoisData[nick];
    return data;
};

Client.prototype._handleCTCP = function(from, to, text, type, message) {
    text = text.slice(1);
    text = text.slice(0, text.indexOf('\u0001'));
    var parts = text.split(' ');
    this.emit('ctcp', from, to, text, type, message);
    this.emit('ctcp-' + type, from, to, text, message);
    if (type === 'privmsg' && text === 'VERSION')
        this.emit('ctcp-version', from, to, message);
    if (parts[0] === 'ACTION' && parts.length > 1)
        this.emit('action', from, to, parts.slice(1).join(' '), message);
    if (parts[0] === 'PING' && type === 'privmsg' && parts.length > 1)
        this.ctcp(from, 'notice', text);
};

Client.prototype.ctcp = function(to, type, text) {
    return this[type === 'privmsg' ? 'say' : 'notice'](to, '\1' + text + '\1');
};

Client.prototype.convertEncoding = function(str) {
    var self = this, out = str;

    if (self.opt.encoding) {
        try {
            const detectCharset = require('detect-character-encoding');
            const Iconv = require('iconv').Iconv;
            const charset = detectCharset(str);
            if (!charset) {
                throw Error("No charset detected");
            }
            const converter = new Iconv(charset.encoding, self.opt.encoding);
            out = converter.convert(str);
        } catch (err) {
            if (self.opt.debug) {
                util.log('\u001b[01;31mERROR: ' + err + '\u001b[0m');
                util.inspect({ str: str, charset: charset });
            }
        }
    }

    return out;
};
// blatantly stolen from irssi's splitlong.pl. Thanks, Bjoern Krombholz!
Client.prototype._updateMaxLineLength = function() {
    // 497 = 510 - (":" + "!" + " PRIVMSG " + " :").length;
    // target is determined in _speak() and subtracted there
    this.maxLineLength = 497 - this.nick.length - this.hostMask.length;
};

// Checks the arg at the given index for a channel. If one exists, casemap it
// according to ISUPPORT rules.
Client.prototype._casemap = function(msg, index) {
    if (!msg.args || !msg.args[index] || msg.args[index][0] !== "#") {
        return;
    }
    msg.args[index] = this._toLowerCase(msg.args[index]);
}

Client.prototype._toLowerCase = function(str) {
    // http://www.irc.org/tech_docs/005.html
    var knownCaseMappings = ['ascii', 'rfc1459', 'strict-rfc1459'];
    if (knownCaseMappings.indexOf(this.supported.casemapping) === -1) {
        return str;
    }
    var lower = str.toLowerCase();
    if (this.supported.casemapping === 'rfc1459') {
        lower = lower.
        replace(/\[/g, '{').
        replace(/\]/g, '}').
        replace(/\\/g, '|').
        replace(/\^/g, '~');
    }
    else if (this.supported.casemapping === 'strict-rfc1459') {
        lower = lower.
        replace(/\[/g, '{').
        replace(/\]/g, '}').
        replace(/\\/g, '|');
    }
    return lower;
}

// https://developer.mozilla.org/en/docs/Web/JavaScript/Guide/Regular_Expressions
function escapeRegExp(string){
  return string.replace(/[.*+?^${}()|[\]\\]/g, "\\$&"); // $& means the whole matched string
}

function randomInt(length) {
    return Math.floor(Math.random() * length);
}<|MERGE_RESOLUTION|>--- conflicted
+++ resolved
@@ -32,20 +32,14 @@
 
 const MIN_DELAY_MS = 33;
 
-<<<<<<< HEAD
 function Client(server, nick, opt = {}) {
-    var self = this;
-    self.opt = { // default options
-=======
-function Client(server, nick, opt) {
     const self = this;
     /**
      * This promise is used to block new sends until the previous one completes.
      */
     this.sendingPromise = Promise.resolve();
     this.lastSendTime = 0;
-    self.opt = {
->>>>>>> 2e629134
+    self.opt = { // default options
         server: server,
         nick: nick,
         password: null,
@@ -94,19 +88,8 @@
         }
     };
 
-<<<<<<< HEAD
     // Merge default options with user-supplied options
     Object.assign(self.opt, opt)
-=======
-    if (typeof opt == 'object') {
-        const keys = Object.keys(opt);
-        for (let i = 0; i < keys.length; i++) {
-            var k = keys[i];
-            if (opt[k] !== undefined)
-                self.opt[k] = opt[k];
-        }
-    }
->>>>>>> 2e629134
 
     // Features supported by the server
     // (initial values are RFC 1459 defaults. Zeros signify
@@ -130,13 +113,6 @@
         casemapping: 'ascii'
     };
 
-<<<<<<< HEAD
-    if (self.opt.floodProtection) {
-        self.activateFloodProtection();
-    }
-
-=======
->>>>>>> 2e629134
     self.hostMask = '';
 
     // TODO - fail if nick or server missing
